import pickle
import random
from dataclasses import dataclass
from typing import Any, Tuple, cast

import numpy as np
import tensorflow as tf
import tensorflow.keras as keras
from srl.base.define import RLObservationType
<<<<<<< HEAD
from srl.base.env.base import EnvRun
=======
from srl.base.env.base import EnvBase
>>>>>>> 03964557
from srl.base.rl.algorithms.discrete_action import DiscreteActionConfig
from srl.base.rl.base import RLParameter, RLTrainer, RLWorker
from srl.base.rl.registration import register
from srl.base.rl.remote_memory.sequence_memory import SequenceRemoteMemory
from srl.rl.functions.common import random_choice_by_probs, render_discrete_action, to_str_observation
from srl.rl.functions.model import ImageLayerType, create_input_layers_one_sequence
from tensorflow.keras import layers as kl


# ------------------------------------------------------
# config
# ------------------------------------------------------
@dataclass
class Config(DiscreteActionConfig):

    simulation_times: int = 100
    action_select_threshold: int = 10
    gamma: float = 1.0  # 割引率

    puct_c: float = 1.0
    early_steps: int = 0
    lr: float = 0.001
    batch_size: int = 16
    train_size: int = 1_000
    epochs: int = 5

    # model
    window_length: int = 1
    hidden_layer_sizes: Tuple[int, ...] = (512,)
    activation: str = "relu"
    image_layer_type: ImageLayerType = ImageLayerType.AlphaZero

    def __post_init__(self):
        super().__init__()

    @property
    def observation_type(self) -> RLObservationType:
        return RLObservationType.CONTINUOUS

    @staticmethod
    def getName() -> str:
        return "AlphaZero"

    def assert_params(self) -> None:
        super().assert_params()
        assert self.batch_size < self.train_size


register(
    Config,
    __name__ + ":RemoteMemory",
    __name__ + ":Parameter",
    __name__ + ":Trainer",
    __name__ + ":Worker",
)


# ------------------------------------------------------
# RemoteMemory
# ------------------------------------------------------
class RemoteMemory(SequenceRemoteMemory):
    pass


# ------------------------------------------------------
# network
# ------------------------------------------------------
class _Network(keras.Model):
    def __init__(self, config: Config):
        super().__init__()

        in_state, c = create_input_layers_one_sequence(
            # config.window_length,
            config.observation_shape,
            config.env_observation_type,
            config.image_layer_type,
        )

        # --- hidden layer
        for h in config.hidden_layer_sizes:
            c = kl.Dense(h, activation=config.activation, kernel_initializer="he_normal")(c)

        # --- out layer
<<<<<<< HEAD
        policy = kl.Dense(config.nb_actions, activation="softmax", bias_initializer="he_normal")(c)
        value = kl.Dense(1)(c)
=======
        policy = kl.Dense(config.nb_actions, activation="softmax", bias_initializer="truncated_normal")(c)
        value = kl.Dense(1, bias_initializer="truncated_normal")(c)
>>>>>>> 03964557
        self.model = keras.Model(in_state, [policy, value])

        # 重みを初期化
        dummy_state = np.zeros(shape=(1,) + config.observation_shape, dtype=np.float32)
        # dummy_state = np.zeros(shape=(1, config.window_length) + config.env_observation_shape, dtype=np.float32)
        policy, value = self(dummy_state)
        assert policy.shape == (1, config.nb_actions)
        assert value.shape == (1, 1)

    def call(self, state):
        return self.model(state)


# ------------------------------------------------------
# Parameter
# ------------------------------------------------------
class Parameter(RLParameter):
    def __init__(self, *args):
        super().__init__(*args)
        self.config = cast(Config, self.config)

        self.network = _Network(self.config)

        # cache (simulationで繰り返すので)
        self.reset_cache()

    def restore(self, data: Any) -> None:
        self.network.set_weights(pickle.loads(data))
        self.reset_cache()

    def backup(self):
        return pickle.dumps(self.network.get_weights())

    def summary(self):
        self.network.model.summary()

    # ------------------------

    def pred_PV(self, state, state_str):
        if state_str not in self.P:
            p, v = self.network(np.asarray([state]))
            self.P[state_str] = p[0].numpy()
            self.V[state_str] = v[0][0].numpy()

    def reset_cache(self):
        self.P = {}
        self.V = {}


# ------------------------------------------------------
# Trainer
# ------------------------------------------------------
class Trainer(RLTrainer):
    def __init__(self, *args):
        super().__init__(*args)
        self.config = cast(Config, self.config)
        self.parameter = cast(Parameter, self.parameter)
        self.remote_memory = cast(RemoteMemory, self.remote_memory)

        self.optimizer = keras.optimizers.Adam(learning_rate=self.config.lr)
        self.value_loss = keras.losses.MeanSquaredError()
        self.policy_loss = keras.losses.CategoricalCrossentropy()

        self.train_count = 0

    def get_train_count(self):
        return self.train_count

    def train(self):

        if self.remote_memory.length() < self.config.train_size:
            return {}
        batchs = self.remote_memory.sample()
        states = []
        policies = []
        rewards = []
        for b in batchs:
            states.append(b["state"])
            policies.append(b["policy"])
            rewards.append(b["reward"])
        states = np.asarray(states)
        policies = np.asarray(policies)
        rewards = np.asarray(rewards).reshape((-1, 1))

        indexes = [i for i in range(len(batchs))]
        for _ in range(self.config.epochs):
            idx = random.sample(indexes, self.config.batch_size)
            state = states[idx]
            policy = policies[idx]
            reward = rewards[idx]

            with tf.GradientTape() as tape:
                p_pred, v_pred = self.parameter.network(state)

                # value: 状態に対する勝率(reward)を教師に学習
                value_loss = self.value_loss(reward, v_pred)

                # policy: 選んだアクション(MCTSの結果)を教師に学習
                policy_loss = self.policy_loss(policy, p_pred)

                loss = tf.reduce_mean(value_loss + policy_loss)

            grads = tape.gradient(loss, self.parameter.network.trainable_variables)
            self.optimizer.apply_gradients(zip(grads, self.parameter.network.trainable_variables))

            self.train_count += 1

        # 学習したらキャッシュは削除
        self.parameter.reset_cache()

        return {
            "value_loss": value_loss.numpy(),
            "policy_loss": policy_loss.numpy(),
        }


# ------------------------------------------------------
# Worker
# ------------------------------------------------------
class Worker(RLWorker):
    def __init__(self, *args):
        super().__init__(*args)
        self.config = cast(Config, self.config)
        self.parameter = cast(Parameter, self.parameter)
        self.remote_memory = cast(RemoteMemory, self.remote_memory)

<<<<<<< HEAD
    def _call_on_reset(self, state: np.ndarray, env: EnvRun) -> None:
=======
    def _on_reset(self, state: np.ndarray, player_index: int, env: EnvBase) -> None:
>>>>>>> 03964557
        self.step = 0
        self.state = state
        self.state_str = to_str_observation(state)
        self.invalid_actions = self.get_invalid_actions(env)

        self.history = []

<<<<<<< HEAD
        self.N = {}  # 訪問回数
        self.W = {}  # 累計報酬

    def init_state(self, state_str):
        if state_str not in self.N:
            self.N[state_str] = [0 for _ in range(self.config.nb_actions)]
            self.W[state_str] = [0 for _ in range(self.config.nb_actions)]

    def _call_policy(self, state: np.ndarray, env: EnvRun) -> int:
        self.state = state
        self.state_str = to_str_observation(state)
        self.invalid_actions = env.get_invalid_actions(self.player_index)
=======
    def _policy(self, state: np.ndarray, player_index: int, env: EnvBase) -> int:
>>>>>>> 03964557

        self.init_state(self.state_str)

        # シミュレーションしてpolicyを作成
        dat = env.backup()
        for _ in range(self.config.simulation_times):
            self._simulation(state, self.state_str, env, self.player_index)
            env.restore(dat)
        N = sum(self.N[self.state_str])
        n = self.N[self.state_str]
        policy = [n[a] / N for a in range(self.config.nb_actions)]

        if self.step < self.config.early_steps:
            # episodeの序盤は試行回数に比例した確率でアクションを選択
            probs = np.array([0 if a in self.invalid_actions else v for a, v in enumerate(policy)])  # mask
            action = random_choice_by_probs(probs)
        else:
            action = random.choice(np.where(policy == np.max(policy))[0])

        self.policy_ = policy
        return int(action)

<<<<<<< HEAD
    def _simulation(self, state: np.ndarray, state_str: str, env: EnvRun, player_index, depth: int = 0):
=======
        self.remote_memory.add(
            {
                "state": state,
                "policy": self.policy_,
                "reward": self.parameter.W[state_str][action] / self.parameter.N[state_str][action],
            }
        )

        return int(action)

    def _simulation(self, state: np.ndarray, state_str: str, env: EnvBase, player_index, depth: int = 0):
>>>>>>> 03964557
        if depth >= env.max_episode_steps:  # for safety
            return 0

        action = self._select_action(env, state, state_str, player_index)

        # ロールアウト
<<<<<<< HEAD
        if self.N[state_str][action] < self.config.action_select_threshold:
            reward = self.parameter.V[state_str]
        else:
            # step
            n_state, reward = self.env_step(env)
            if env.done:
=======
        if False:
            # if self.parameter.N[state_str][action] < self.config.action_select_threshold:
            reward = self.parameter.V[state_str]
        else:
            next_player_indices = env.get_next_player_indices()
            assert player_index in next_player_indices

            # --- steps
            reward = 0
            n_state = state
            n_state_str = state_str
            while True:
                actions = [self._select_action(env, n_state, n_state_str, idx) for idx in next_player_indices]
                n_state, rewards, done, next_player_indices, _ = env.step(actions)
                n_state = self.observation_encode(n_state, env)
                n_state_str = to_str_observation(n_state)
                reward += rewards[player_index]

                if player_index in next_player_indices:
                    break
                if done:
                    break

            if done:
>>>>>>> 03964557
                pass  # 終了
            else:
                # 展開
                n_state_str = to_str_observation(n_state)
                reward += self._simulation(n_state, n_state_str, env, player_index, depth + 1)

        # 結果を記録
        self.N[state_str][action] += 1
        self.W[state_str][action] += reward

        return reward * self.config.gamma  # 割り引いて前に伝搬

    def _env_step_policy(self, state: np.ndarray, env: EnvRun) -> int:
        return self._select_action(env, state, to_str_observation(state), self.player_index)

    def _select_action(self, env, state, state_str, idx):
        self.init_state(state_str)
        self.parameter.pred_PV(state, state_str)

        invalid_actions = env.get_invalid_actions(idx)
        scores = self._calc_puct(state_str, invalid_actions)

        action = random.choice(np.where(scores == np.max(scores))[0])
<<<<<<< HEAD

        return int(action)

=======
        return int(action)

>>>>>>> 03964557
    def _calc_puct(self, state_str, invalid_actions):
        # --- PUCTに従ってアクションを選択
        N = np.sum(self.N[state_str])
        scores = []
        for a in range(self.config.nb_actions):
            if a in invalid_actions:
                score = -np.inf
            else:
                # P(s,a): 過去のMCTSの結果を教師あり学習した結果
                # U(s,a) = C_puct * P(s,a) * sqrt(ΣN(s)) / (1+N(s,a))
                # score = Q(s,a) + U(s,a)
                P = self.parameter.P[state_str][a]
                n = self.N[state_str][a]
                u = self.config.puct_c * P * (np.sqrt(N) / (1 + n))
                if self.N[state_str][a] == 0:
                    q = 0
                else:
                    q = self.W[state_str][a] / n
                score = q + u
            scores.append(score)
        return scores

<<<<<<< HEAD
    def _call_on_step(
=======
    def _on_step(
>>>>>>> 03964557
        self,
        next_state: np.ndarray,
        reward: float,
        done: bool,
        env: EnvRun,
    ):
        self.history.append([self.state, self.policy_, reward])

        self.step += 1

        if done and self.training:
            # 報酬を逆伝搬
            reward = 0
            for h in reversed(self.history):
                reward = h[2] + self.config.gamma * reward
                self.remote_memory.add(
                    {
                        "state": h[0],
                        "policy": h[1],
                        "reward": reward,
                    }
                )

        return {}

<<<<<<< HEAD
    def _call_render(self, env: EnvRun) -> None:
        self.init_state(self.state_str)
        self.parameter.pred_PV(self.state, self.state_str)
        print(f"value: {self.parameter.V[self.state_str]:7.3f}")
        puct = self._calc_puct(self.state_str, self.invalid_actions)
        invalid_actions = self.get_invalid_actions(env)

        def _render_sub(a: int) -> str:
            if self.state_str in self.W:
                q = self.W[self.state_str][a]
                c = self.N[self.state_str][a]
=======
    def render(self, env: EnvBase, player_index: int) -> None:
        self.parameter.init_state(self.state_str)
        self.parameter.pred_PV(self.state, self.state_str)
        print(f"value: {self.parameter.V[self.state_str]:7.3f}")
        puct = self._calc_puct(self.state_str, self.invalid_actions)
        invalid_actions = self.get_invalid_actions(env, player_index)

        def _render_sub(a: int) -> str:
            if self.state_str in self.parameter.W:
                q = self.parameter.W[self.state_str][a]
                c = self.parameter.N[self.state_str][a]
>>>>>>> 03964557
                if c != 0:
                    q /= c
            else:
                q = 0
                c = 0
            s = "{}: {:9.5f}({:7d}), policy {:9.5f}, puct {:.5f}".format(
                env.action_to_str(a),
                q,
                c,
                self.parameter.P[self.state_str][a],
                puct[a],
            )
            return s

        render_discrete_action(invalid_actions, None, env, _render_sub)<|MERGE_RESOLUTION|>--- conflicted
+++ resolved
@@ -7,11 +7,7 @@
 import tensorflow as tf
 import tensorflow.keras as keras
 from srl.base.define import RLObservationType
-<<<<<<< HEAD
 from srl.base.env.base import EnvRun
-=======
-from srl.base.env.base import EnvBase
->>>>>>> 03964557
 from srl.base.rl.algorithms.discrete_action import DiscreteActionConfig
 from srl.base.rl.base import RLParameter, RLTrainer, RLWorker
 from srl.base.rl.registration import register
@@ -95,13 +91,8 @@
             c = kl.Dense(h, activation=config.activation, kernel_initializer="he_normal")(c)
 
         # --- out layer
-<<<<<<< HEAD
         policy = kl.Dense(config.nb_actions, activation="softmax", bias_initializer="he_normal")(c)
         value = kl.Dense(1)(c)
-=======
-        policy = kl.Dense(config.nb_actions, activation="softmax", bias_initializer="truncated_normal")(c)
-        value = kl.Dense(1, bias_initializer="truncated_normal")(c)
->>>>>>> 03964557
         self.model = keras.Model(in_state, [policy, value])
 
         # 重みを初期化
@@ -228,11 +219,7 @@
         self.parameter = cast(Parameter, self.parameter)
         self.remote_memory = cast(RemoteMemory, self.remote_memory)
 
-<<<<<<< HEAD
     def _call_on_reset(self, state: np.ndarray, env: EnvRun) -> None:
-=======
-    def _on_reset(self, state: np.ndarray, player_index: int, env: EnvBase) -> None:
->>>>>>> 03964557
         self.step = 0
         self.state = state
         self.state_str = to_str_observation(state)
@@ -240,7 +227,6 @@
 
         self.history = []
 
-<<<<<<< HEAD
         self.N = {}  # 訪問回数
         self.W = {}  # 累計報酬
 
@@ -253,9 +239,6 @@
         self.state = state
         self.state_str = to_str_observation(state)
         self.invalid_actions = env.get_invalid_actions(self.player_index)
-=======
-    def _policy(self, state: np.ndarray, player_index: int, env: EnvBase) -> int:
->>>>>>> 03964557
 
         self.init_state(self.state_str)
 
@@ -278,60 +261,19 @@
         self.policy_ = policy
         return int(action)
 
-<<<<<<< HEAD
     def _simulation(self, state: np.ndarray, state_str: str, env: EnvRun, player_index, depth: int = 0):
-=======
-        self.remote_memory.add(
-            {
-                "state": state,
-                "policy": self.policy_,
-                "reward": self.parameter.W[state_str][action] / self.parameter.N[state_str][action],
-            }
-        )
-
-        return int(action)
-
-    def _simulation(self, state: np.ndarray, state_str: str, env: EnvBase, player_index, depth: int = 0):
->>>>>>> 03964557
         if depth >= env.max_episode_steps:  # for safety
             return 0
 
         action = self._select_action(env, state, state_str, player_index)
 
         # ロールアウト
-<<<<<<< HEAD
         if self.N[state_str][action] < self.config.action_select_threshold:
             reward = self.parameter.V[state_str]
         else:
             # step
             n_state, reward = self.env_step(env)
             if env.done:
-=======
-        if False:
-            # if self.parameter.N[state_str][action] < self.config.action_select_threshold:
-            reward = self.parameter.V[state_str]
-        else:
-            next_player_indices = env.get_next_player_indices()
-            assert player_index in next_player_indices
-
-            # --- steps
-            reward = 0
-            n_state = state
-            n_state_str = state_str
-            while True:
-                actions = [self._select_action(env, n_state, n_state_str, idx) for idx in next_player_indices]
-                n_state, rewards, done, next_player_indices, _ = env.step(actions)
-                n_state = self.observation_encode(n_state, env)
-                n_state_str = to_str_observation(n_state)
-                reward += rewards[player_index]
-
-                if player_index in next_player_indices:
-                    break
-                if done:
-                    break
-
-            if done:
->>>>>>> 03964557
                 pass  # 終了
             else:
                 # 展開
@@ -355,14 +297,8 @@
         scores = self._calc_puct(state_str, invalid_actions)
 
         action = random.choice(np.where(scores == np.max(scores))[0])
-<<<<<<< HEAD
-
         return int(action)
 
-=======
-        return int(action)
-
->>>>>>> 03964557
     def _calc_puct(self, state_str, invalid_actions):
         # --- PUCTに従ってアクションを選択
         N = np.sum(self.N[state_str])
@@ -385,11 +321,7 @@
             scores.append(score)
         return scores
 
-<<<<<<< HEAD
     def _call_on_step(
-=======
-    def _on_step(
->>>>>>> 03964557
         self,
         next_state: np.ndarray,
         reward: float,
@@ -415,7 +347,6 @@
 
         return {}
 
-<<<<<<< HEAD
     def _call_render(self, env: EnvRun) -> None:
         self.init_state(self.state_str)
         self.parameter.pred_PV(self.state, self.state_str)
@@ -427,19 +358,6 @@
             if self.state_str in self.W:
                 q = self.W[self.state_str][a]
                 c = self.N[self.state_str][a]
-=======
-    def render(self, env: EnvBase, player_index: int) -> None:
-        self.parameter.init_state(self.state_str)
-        self.parameter.pred_PV(self.state, self.state_str)
-        print(f"value: {self.parameter.V[self.state_str]:7.3f}")
-        puct = self._calc_puct(self.state_str, self.invalid_actions)
-        invalid_actions = self.get_invalid_actions(env, player_index)
-
-        def _render_sub(a: int) -> str:
-            if self.state_str in self.parameter.W:
-                q = self.parameter.W[self.state_str][a]
-                c = self.parameter.N[self.state_str][a]
->>>>>>> 03964557
                 if c != 0:
                     q /= c
             else:
