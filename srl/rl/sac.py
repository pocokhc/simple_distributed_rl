from dataclasses import dataclass
from typing import Any, Dict, List, Optional, Tuple, Union, cast

import numpy as np
import tensorflow as tf
from srl.base.rl.algorithms.continuous_action import ContinuousActionConfig, ContinuousActionWorker
import tensorflow.keras as keras
import tensorflow.keras.layers as kl
from srl.base.define import RLObservationType
<<<<<<< HEAD
from srl.base.env.base import EnvRun
from srl.base.rl.algorithms.continuous_action import (ContinuousActionConfig,
                                                      ContinuousActionWorker)
=======
from srl.base.env.base import EnvBase
>>>>>>> 03964557
from srl.base.rl.base import RLParameter, RLTrainer
from srl.base.rl.registration import register
from srl.base.rl.remote_memory import ExperienceReplayBuffer
from srl.rl.functions.common_tf import compute_logprob_sgp
from srl.rl.functions.model import (ImageLayerType,
                                    create_input_layers_one_sequence)

"""
DDPG
    Replay buffer       : o
    Target Network(soft): o
    Target Network(hard): o
    Add action noise    : x
TD3
    Clipped Double Q learning : o
    Target Policy Smoothing   : x
    Delayed Policy Update     : x
SAC
    Squashed Gaussian Policy: o
"""


# ------------------------------------------------------
# config
# ------------------------------------------------------
@dataclass
class Config(ContinuousActionConfig):

    # model
    policy_hidden_layer_sizes: Tuple[int, ...] = (64, 64, 64)
    q_hidden_layer_sizes: Tuple[int, ...] = (64, 64, 64)
    activation: str = "relu"
    image_layer_type: ImageLayerType = ImageLayerType.DQN

    gamma: float = 0.9  # 割引率
    lr: float = 0.005  # 学習率
    soft_target_update_tau: float = 0.02
    hard_target_update_interval: int = 100

    batch_size: int = 32
    capacity: int = 10_000
    memory_warmup_size: int = 500

    def __post_init__(self):
        super().__init__()

    @property
    def observation_type(self) -> RLObservationType:
        return RLObservationType.CONTINUOUS

    @staticmethod
    def getName() -> str:
        return "SAC"

    def assert_params(self) -> None:
        super().assert_params()
        assert self.memory_warmup_size < self.capacity
        assert self.batch_size < self.memory_warmup_size


register(
    Config,
    __name__ + ":RemoteMemory",
    __name__ + ":Parameter",
    __name__ + ":Trainer",
    __name__ + ":Worker",
)


# ------------------------------------------------------
# RemoteMemory
# ------------------------------------------------------
class RemoteMemory(ExperienceReplayBuffer):
    def __init__(self, *args):
        super().__init__(*args)
        self.config = cast(Config, self.config)

        self.init(self.config.capacity)


# ------------------------------------------------------
# network
# ------------------------------------------------------
class _PolicyModel(keras.Model):
    def __init__(self, config: Config):
        super().__init__()

        in_state, c = create_input_layers_one_sequence(
            config.observation_shape,
            config.env_observation_type,
            config.image_layer_type,
        )

        # --- hidden layer
        for h in config.policy_hidden_layer_sizes:
            c = kl.Dense(h, activation=config.activation, kernel_initializer="he_normal")(c)
        c = kl.LayerNormalization()(c)  # 勾配爆発抑制用?

        # --- out layer
        pi_mean = kl.Dense(
            config.action_num,
            activation="linear",
            kernel_initializer="truncated_normal",
            bias_initializer="truncated_normal",
        )(c)
        pi_stddev = kl.Dense(
            config.action_num,
            activation="linear",
            kernel_initializer="truncated_normal",
            bias_initializer="truncated_normal",
        )(c)
        self.model = keras.Model(in_state, [pi_mean, pi_stddev])

        # 重みを初期化
        dummy_state = np.zeros(shape=(1,) + config.observation_shape, dtype=np.float32)
        action, mean, stddev, action_org = self(dummy_state)
        assert mean.shape == (1, config.action_num)
        assert stddev.shape == (1, config.action_num)

    @tf.function
    def call(self, state):
        mean, stddev = self.model(state)

        # σ > 0
        stddev = tf.exp(stddev)

        # Reparameterization trick
        normal_random = tf.random.normal(mean.shape, mean=0.0, stddev=1.0)
        action_org = mean + stddev * normal_random

        # Squashed Gaussian Policy
        action = tf.tanh(action_org)

        return action, mean, stddev, action_org


class _DualQNetwork(keras.Model):
    def __init__(self, config: Config):
        super().__init__()

        in_state, c = create_input_layers_one_sequence(
            config.observation_shape,
            config.env_observation_type,
            config.image_layer_type,
        )
        in_action = kl.Input(shape=(config.action_num,))
        c = kl.Concatenate()([c, in_action])

        for h in config.q_hidden_layer_sizes:
            c = kl.Dense(h, activation=config.activation, kernel_initializer="he_normal")(c)
        c = kl.LayerNormalization()(c)  # 勾配爆発抑制用?

        # q1
        q1 = kl.Dense(
            1, activation="linear", kernel_initializer="truncated_normal", bias_initializer="truncated_normal"
        )(c)

        # q2
        q2 = kl.Dense(
            1, activation="linear", kernel_initializer="truncated_normal", bias_initializer="truncated_normal"
        )(c)

        # out layer
        self.model = keras.Model([in_state, in_action], [q1, q2])

        # 重みを初期化
        dummy_state = np.zeros(shape=(1,) + config.observation_shape, dtype=np.float32)
        dummy_action = np.zeros(shape=(1, config.action_num), dtype=np.float32)
        _q1, _q2 = self(dummy_state, dummy_action)
        assert _q1.shape == (1, 1)
        assert _q2.shape == (1, 1)

    def call(self, state, action):
        return self.model([state, action])


# ------------------------------------------------------
# Parameter
# ------------------------------------------------------
class Parameter(RLParameter):
    def __init__(self, *args):
        super().__init__(*args)
        self.config = cast(Config, self.config)

        self.policy = _PolicyModel(self.config)
        self.q_online = _DualQNetwork(self.config)
        self.q_target = _DualQNetwork(self.config)

    def restore(self, data: Any) -> None:
        self.policy.set_weights(data[0])
        self.q_online.set_weights(data[1])
        self.q_target.set_weights(data[1])

    def backup(self) -> Any:
        return [
            self.policy.get_weights(),
            self.q_online.get_weights(),
        ]

    def summary(self):
        self.policy.model.summary()
        self.q_online.model.summary()


# ------------------------------------------------------
# Trainer
# ------------------------------------------------------
class Trainer(RLTrainer):
    def __init__(self, *args):
        super().__init__(*args)
        self.config = cast(Config, self.config)
        self.parameter = cast(Parameter, self.parameter)
        self.remote_memory = cast(RemoteMemory, self.remote_memory)

        self.train_count = 0

        self.q_optimizer = keras.optimizers.Adam(learning_rate=self.config.lr)
        self.policy_optimizer = keras.optimizers.Adam(learning_rate=self.config.lr)
        self.alpha_optimizer = keras.optimizers.Adam(learning_rate=self.config.lr)

        # エントロピーαの目標値、-1×アクション数が良いらしい
        self.target_entropy = -1 * self.config.action_num

        # エントロピーα自動調整用
        self.log_alpha = tf.Variable(0.5, dtype=tf.float32)

    def get_train_count(self):
        return self.train_count

    def train(self):
        if self.remote_memory.length() < self.config.memory_warmup_size:
            return {}
        batchs = self.remote_memory.sample(self.config.batch_size)

        states = []
        actions = []
        n_states = []
        rewards = []
        dones = []
        for b in batchs:
            states.append(b["state"])
            actions.append(b["action"])
            n_states.append(b["next_state"])
            rewards.append(b["reward"])
            dones.append(b["done"])
        states = np.asarray(states)
        n_states = np.asarray(n_states)
        actions = np.asarray(actions)
        dones = np.asarray(dones).reshape((-1, 1))
        rewards = np.asarray(rewards).reshape((-1, 1))

        # 方策エントロピーの反映率αを計算
        alpha = tf.math.exp(self.log_alpha)

        # ポリシーより次の状態のアクションを取得
        n_actions, n_means, n_stddevs, n_action_orgs = self.parameter.policy(n_states)
        # 次の状態のアクションのlogpiを取得(Squashed Gaussian Policy時)
        n_logpi = compute_logprob_sgp(n_means, n_stddevs, n_action_orgs)

        # 2つのQ値から小さいほうを採用(Clipped Double Q learning)して、
        # Q値を計算 : reward if done else (reward + gamma * n_qval) - (alpha * H)
        n_q1, n_q2 = self.parameter.q_target(n_states, n_actions)
        q_vals = rewards + (1 - dones) * self.config.gamma * tf.minimum(n_q1, n_q2) - (alpha * n_logpi)

        # --- Qモデルの学習
        with tf.GradientTape() as tape:
            q1, q2 = self.parameter.q_online(states, actions)
            loss1 = tf.reduce_mean(tf.square(q_vals - q1))
            loss2 = tf.reduce_mean(tf.square(q_vals - q2))
            q_loss = (loss1 + loss2) / 2

        grads = tape.gradient(q_loss, self.parameter.q_online.trainable_variables)
        self.q_optimizer.apply_gradients(zip(grads, self.parameter.q_online.trainable_variables))

        # --- ポリシーの学習
        with tf.GradientTape() as tape:
            # アクションを出力
            selected_actions, means, stddevs, action_orgs = self.parameter.policy(states)

            # logπ(a|s) (Squashed Gaussian Policy)
            logpi = compute_logprob_sgp(means, stddevs, action_orgs)

            # Q値を出力、小さいほうを使う
            q1, q2 = self.parameter.q_online(states, selected_actions)
            q_min = tf.minimum(q1, q2)

            # alphaは定数扱いなので勾配が流れないようにする
            policy_loss = q_min - (tf.stop_gradient(alpha) * logpi)

            policy_loss = -tf.reduce_mean(policy_loss)  # 最大化

        grads = tape.gradient(policy_loss, self.parameter.policy.trainable_variables)
        self.policy_optimizer.apply_gradients(zip(grads, self.parameter.policy.trainable_variables))

        # --- 方策エントロピーαの自動調整
        _, means, stddevs, action_orgs = self.parameter.policy(states)
        logpi = compute_logprob_sgp(means, stddevs, action_orgs)

        with tf.GradientTape() as tape:
            entropy_diff = -logpi - self.target_entropy
            log_alpha_loss = tf.reduce_mean(tf.exp(self.log_alpha) * entropy_diff)

        grad = tape.gradient(log_alpha_loss, self.log_alpha)
        self.alpha_optimizer.apply_gradients([(grad, self.log_alpha)])

        # --- soft target update
        self.parameter.q_target.set_weights(
            (1 - self.config.soft_target_update_tau) * np.array(self.parameter.q_target.get_weights(), dtype=object)
            + (self.config.soft_target_update_tau) * np.array(self.parameter.q_online.get_weights(), dtype=object)
        )

        # --- hard target sync
        if self.train_count % self.config.hard_target_update_interval == 0:
            self.parameter.q_target.set_weights(self.parameter.q_online.get_weights())

        self.train_count += 1
        return {
            "q_loss": q_loss.numpy(),
            "policy_loss": policy_loss.numpy(),
            "alpha_loss": log_alpha_loss.numpy(),
        }


# ------------------------------------------------------
# Worker
# ------------------------------------------------------
class Worker(ContinuousActionWorker):
    def __init__(self, *args):
        super().__init__(*args)
        self.config = cast(Config, self.config)
        self.parameter = cast(Parameter, self.parameter)
        self.remote_memory = cast(RemoteMemory, self.remote_memory)

    def call_on_reset(self, state: np.ndarray) -> None:
        self.state = state

    def call_policy(self, state: np.ndarray) -> List[float]:
        self.state = state
        action, mean, _, _ = self.parameter.policy(state.reshape(1, -1))

        if self.training:
            action = action.numpy()[0]
        else:
            # テスト時は平均を使う
            action = mean.numpy()[0]

        # Squashed Gaussian Policy (-1, 1) -> (action range)
        action = (action + 1) / 2
        action = self.config.action_low + action * (self.config.action_high - self.config.action_low)

        self.action = action
        return self.action

    def call_on_step(
        self,
        next_state: np.ndarray,
        reward: float,
        done: bool,
    ) -> Dict[str, Union[float, int]]:
        if not self.training:
            return {}

        batch = {
            "state": self.state,
            "action": self.action,
            "next_state": next_state,
            "reward": reward,
            "done": done,
        }
        self.remote_memory.add(batch)

        return {}

<<<<<<< HEAD
    def call_render(self, env: EnvRun) -> None:
        state = self.state.reshape(1, -1)
        action = np.asarray([self.action])
        _, mean, stddev, _ = self.parameter.policy(state)
        mean = mean.numpy()[0][0]
        stddev = stddev.numpy()[0][0]
        q1, q2 = self.parameter.q_online(state, action)
        q1 = q1.numpy()[0][0]
        q2 = q2.numpy()[0][0]

        print(f"mean {mean:.5f}, stddev {stddev:.5f}")
        print(f"q1   {q1:.5f}, q2    {q2:.5f}")
=======
    def render(self, env: EnvBase, player_index: int) -> None:
        # q = self.parameter.q_online(np.asarray([self.state]))[0].numpy()
        # TODO
        pass
>>>>>>> 03964557
<|MERGE_RESOLUTION|>--- conflicted
+++ resolved
@@ -7,19 +7,13 @@
 import tensorflow.keras as keras
 import tensorflow.keras.layers as kl
 from srl.base.define import RLObservationType
-<<<<<<< HEAD
 from srl.base.env.base import EnvRun
-from srl.base.rl.algorithms.continuous_action import (ContinuousActionConfig,
-                                                      ContinuousActionWorker)
-=======
-from srl.base.env.base import EnvBase
->>>>>>> 03964557
+from srl.base.rl.algorithms.continuous_action import ContinuousActionConfig, ContinuousActionWorker
 from srl.base.rl.base import RLParameter, RLTrainer
 from srl.base.rl.registration import register
 from srl.base.rl.remote_memory import ExperienceReplayBuffer
 from srl.rl.functions.common_tf import compute_logprob_sgp
-from srl.rl.functions.model import (ImageLayerType,
-                                    create_input_layers_one_sequence)
+from srl.rl.functions.model import ImageLayerType, create_input_layers_one_sequence
 
 """
 DDPG
@@ -387,7 +381,6 @@
 
         return {}
 
-<<<<<<< HEAD
     def call_render(self, env: EnvRun) -> None:
         state = self.state.reshape(1, -1)
         action = np.asarray([self.action])
@@ -399,10 +392,4 @@
         q2 = q2.numpy()[0][0]
 
         print(f"mean {mean:.5f}, stddev {stddev:.5f}")
-        print(f"q1   {q1:.5f}, q2    {q2:.5f}")
-=======
-    def render(self, env: EnvBase, player_index: int) -> None:
-        # q = self.parameter.q_online(np.asarray([self.state]))[0].numpy()
-        # TODO
-        pass
->>>>>>> 03964557
+        print(f"q1   {q1:.5f}, q2    {q2:.5f}")